--- conflicted
+++ resolved
@@ -8,8 +8,4 @@
 
 package p
 
-<<<<<<< HEAD
-var _ = []int{a: true, true} // ERROR "undefined: a" "cannot use true \(type untyped bool\) as type int in slice literal|cannot convert true"
-=======
-var _ = []int{a: true, true} // ERROR "undefined: a" "cannot use true \(type untyped bool\) as type int in slice literal|undefined name .*a|incompatible type"
->>>>>>> 4e8f681e
+var _ = []int{a: true, true} // ERROR "undefined: a" "cannot use true \(type untyped bool\) as type int in slice literal|undefined name .*a|incompatible type|cannot convert"