--- conflicted
+++ resolved
@@ -611,110 +611,7 @@
 	return false
 }
 
-<<<<<<< HEAD
-func (ln *loopnest) getLoopPred(l *loop) *Block {
-	if l.header == nil {
-		return nil
-	}
-	var out *Block
-	for _, p := range l.header.Preds {
-		b := p.b
-		if ln.b2l[b.ID] != l {
-			if out != nil && out != b {
-				return nil // Multiple predecessors outside the loop
-			}
-			out = b
-		}
-	}
-	return out
-}
-
-func (ln *loopnest) createLoopGuard(l *loop) *Block {
-	ln.findExits()
-	if len(l.exits) != 1 || l.header.Kind != BlockIf || !l.isInner || l.outer != nil {
-		return nil
-	}
-
-	cond := l.header.ControlValues()[0]
-	switch cond.Op {
-	case OpLess64, OpLess32, OpLess16, OpLess8,
-		OpLeq64, OpLeq32, OpLeq16, OpLeq8:
-		break
-	default:
-		return nil
-	}
-	le, re := cond.Args[0], cond.Args[1]
-	entry := ln.getLoopPred(l)
-	if entry == nil || len(entry.Succs) > 1 {
-		return nil
-	}
-	preL, _ := ln.findDefNonInLoop(le, entry)
-	preR, _ := ln.findDefNonInLoop(re, entry)
-	if preL != nil && preR != nil {
-		f := l.header.Func
-		cfgtypes := &f.Config.Types
-		guard := f.NewBlock(BlockIf)
-		if preL == preR {
-			guard.Kind = BlockPlain
-		} else {
-			guard.Kind = BlockIf
-			guard.SetControl(guard.NewValue2(guard.Pos, cond.Op, cfgtypes.Bool, preL, preR))
-		}
-		preheader := guard
-		preheader.Pos = entry.Pos
-		preheader.AddEdgeTo(l.header)
-		exit := l.exits[0]
-		entry.AddEdgeTo(preheader)
-		if guard.Kind != BlockPlain {
-			guard.AddEdgeTo(exit)
-		} else {
-			guard.ResetControls()
-		}
-		entry.unlinkSucc(l.header)
-		f.invalidateCFG()
-		l.guard = guard
-	}
-	return l.guard
-}
-
-func (ln *loopnest) findDefNonInLoop(v *Value, entry *Block) (*Value, bool) {
-	if ln.sdom.IsAncestorEq(v.Block, entry) {
-		return v, true
-	}
-
-	if v.Op == OpPhi {
-		for _, parg := range v.Args {
-			if r, found := ln.findDefNonInLoop(parg, entry); found {
-				return r, true
-			}
-		}
-	}
-
-	return nil, false
-}
-
-func (b *Block) unlinkSucc(other *Block) {
-	for i, e := range b.Succs {
-		if e.b == other {
-			b.removeSucc(i)
-			e.b.removePred(i)
-		}
-	}
-}
-
-func (ln *loopnest) updateb2l(b *Block, l *loop) {
-	b2l := make([]*loop, ln.f.NumBlocks())
-	for index, l := range ln.b2l {
-		b2l[index] = l
-	}
-	b2l[b.ID] = l
-	ln.b2l = b2l
-}
-
-// findLoopBlocks returns all basic blocks, including those contained in nested loops.
-=======
 // findLoopBlocks returnss all basic blocks, including those contained in nested loops.
->>>>>>> 9f951bf4
 func (ln *loopnest) findLoopBlocks(loop *loop) []*Block {
 	ln.assembleChildren()
 	loopBlocks := make([]*Block, 0)
