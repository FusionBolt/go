// Copyright 2015 The Go Authors. All rights reserved.
// Use of this source code is governed by a BSD-style
// license that can be found in the LICENSE file.

package ssa

import (
	"cmd/internal/src"
	"fmt"
	"hash/crc32"
	"internal/buildcfg"
	"io"
	"log"
	"math/rand"
	"os"
	"path/filepath"
	"regexp"
	"runtime"
	"sort"
	"strings"
	"time"
)

// Compile is the main entry point for this package.
// Compile modifies f so that on return:
//   - all Values in f map to 0 or 1 assembly instructions of the target architecture
//   - the order of f.Blocks is the order to emit the Blocks
//   - the order of b.Values is the order to emit the Values in each Block
//   - f has a non-nil regAlloc field
func Compile(f *Func) {
	// TODO: debugging - set flags to control verbosity of compiler,
	// which phases to dump IR before/after, etc.
	if f.Log() {
		f.Logf("compiling %s\n", f.Name)
	}

	var rnd *rand.Rand
	if checkEnabled {
		seed := int64(crc32.ChecksumIEEE(([]byte)(f.Name))) ^ int64(checkRandSeed)
		rnd = rand.New(rand.NewSource(seed))
	}

	// hook to print function & phase if panic happens
	phaseName := "init"
	defer func() {
		if phaseName != "" {
			err := recover()
			stack := make([]byte, 16384)
			n := runtime.Stack(stack, false)
			stack = stack[:n]
			if f.HTMLWriter != nil {
				f.HTMLWriter.flushPhases()
			}
			f.Fatalf("panic during %s while compiling %s:\n\n%v\n\n%s\n", phaseName, f.Name, err, stack)
		}
	}()

	// Run all the passes
	if f.Log() {
		printFunc(f)
	}
	f.HTMLWriter.WritePhase("start", "start")
	if BuildDump[f.Name] {
		f.dumpFile("build")
	}
	if checkEnabled {
		checkFunc(f)
	}
	const logMemStats = false
	for _, p := range passes {
		if !f.Config.optimize && !p.required || p.disabled {
			continue
		}
		f.pass = &p
		phaseName = p.name
		if f.Log() {
			f.Logf("  pass %s begin\n", p.name)
		}
		// TODO: capture logging during this pass, add it to the HTML
		var mStart runtime.MemStats
		if logMemStats || p.mem {
			runtime.ReadMemStats(&mStart)
		}

		if checkEnabled && !f.scheduled {
			// Test that we don't depend on the value order, by randomizing
			// the order of values in each block. See issue 18169.
			for _, b := range f.Blocks {
				for i := 0; i < len(b.Values)-1; i++ {
					j := i + rnd.Intn(len(b.Values)-i)
					b.Values[i], b.Values[j] = b.Values[j], b.Values[i]
				}
			}
		}

		tStart := time.Now()
		p.fn(f)
		tEnd := time.Now()

		// Need something less crude than "Log the whole intermediate result".
		if f.Log() || f.HTMLWriter != nil {
			time := tEnd.Sub(tStart).Nanoseconds()
			var stats string
			if logMemStats {
				var mEnd runtime.MemStats
				runtime.ReadMemStats(&mEnd)
				nBytes := mEnd.TotalAlloc - mStart.TotalAlloc
				nAllocs := mEnd.Mallocs - mStart.Mallocs
				stats = fmt.Sprintf("[%d ns %d allocs %d bytes]", time, nAllocs, nBytes)
			} else {
				stats = fmt.Sprintf("[%d ns]", time)
			}

			if f.Log() {
				f.Logf("  pass %s end %s\n", p.name, stats)
				printFunc(f)
			}
			f.HTMLWriter.WritePhase(phaseName, fmt.Sprintf("%s <span class=\"stats\">%s</span>", phaseName, stats))
		}
		if p.time || p.mem {
			// Surround timing information w/ enough context to allow comparisons.
			time := tEnd.Sub(tStart).Nanoseconds()
			if p.time {
				f.LogStat("TIME(ns)", time)
			}
			if p.mem {
				var mEnd runtime.MemStats
				runtime.ReadMemStats(&mEnd)
				nBytes := mEnd.TotalAlloc - mStart.TotalAlloc
				nAllocs := mEnd.Mallocs - mStart.Mallocs
				f.LogStat("TIME(ns):BYTES:ALLOCS", time, nBytes, nAllocs)
			}
		}
		if p.dump != nil && p.dump[f.Name] {
			// Dump function to appropriately named file
			f.dumpFile(phaseName)
		}
		if checkEnabled {
			checkFunc(f)
		}
	}

	if f.HTMLWriter != nil {
		// Ensure we write any pending phases to the html
		f.HTMLWriter.flushPhases()
	}

	if f.ruleMatches != nil {
		var keys []string
		for key := range f.ruleMatches {
			keys = append(keys, key)
		}
		sort.Strings(keys)
		buf := new(strings.Builder)
		fmt.Fprintf(buf, "%s: ", f.Name)
		for _, key := range keys {
			fmt.Fprintf(buf, "%s=%d ", key, f.ruleMatches[key])
		}
		fmt.Fprint(buf, "\n")
		fmt.Print(buf.String())
	}

	// Squash error printing defer
	phaseName = ""
}

// DumpFileForPhase creates a file from the function name and phase name,
// warning and returning nil if this is not possible.
func (f *Func) DumpFileForPhase(phaseName string) io.WriteCloser {
	f.dumpFileSeq++
	fname := fmt.Sprintf("%s_%02d__%s.dump", f.Name, int(f.dumpFileSeq), phaseName)
	fname = strings.Replace(fname, " ", "_", -1)
	fname = strings.Replace(fname, "/", "_", -1)
	fname = strings.Replace(fname, ":", "_", -1)

	if ssaDir := os.Getenv("GOSSADIR"); ssaDir != "" {
		fname = filepath.Join(ssaDir, fname)
	}

	fi, err := os.Create(fname)
	if err != nil {
		f.Warnl(src.NoXPos, "Unable to create after-phase dump file %s", fname)
		return nil
	}
	return fi
}

// dumpFile creates a file from the phase name and function name
// Dumping is done to files to avoid buffering huge strings before
// output.
func (f *Func) dumpFile(phaseName string) {
	fi := f.DumpFileForPhase(phaseName)
	if fi != nil {
		p := stringFuncPrinter{w: fi}
		fprintFunc(p, f)
		fi.Close()
	}
}

type pass struct {
	name     string
	fn       func(*Func)
	required bool
	disabled bool
	time     bool            // report time to run pass
	mem      bool            // report mem stats to run pass
	stats    int             // pass reports own "stats" (e.g., branches removed)
	debug    int             // pass performs some debugging. =1 should be in error-testing-friendly Warnl format.
	test     int             // pass-specific ad-hoc option, perhaps useful in development
	dump     map[string]bool // dump if function name matches
}

func (p *pass) addDump(s string) {
	if p.dump == nil {
		p.dump = make(map[string]bool)
	}
	p.dump[s] = true
}

func (p *pass) String() string {
	if p == nil {
		return "nil pass"
	}
	return p.name
}

// Run consistency checker between each phase
var (
	checkEnabled  = false
	checkRandSeed = 0
)

// Debug output
var IntrinsicsDebug int
var IntrinsicsDisable bool

var BuildDebug int
var BuildTest int
var BuildStats int
var BuildDump map[string]bool = make(map[string]bool) // names of functions to dump after initial build of ssa

var GenssaDump map[string]bool = make(map[string]bool) // names of functions to dump after ssa has been converted to asm

// PhaseOption sets the specified flag in the specified ssa phase,
// returning empty string if this was successful or a string explaining
// the error if it was not.
// A version of the phase name with "_" replaced by " " is also checked for a match.
// If the phase name begins a '~' then the rest of the underscores-replaced-with-blanks
// version is used as a regular expression to match the phase name(s).
//
// Special cases that have turned out to be useful:
//   - ssa/check/on enables checking after each phase
//   - ssa/all/time enables time reporting for all phases
//
// See gc/lex.go for dissection of the option string.
// Example uses:
//
// GO_GCFLAGS=-d=ssa/generic_cse/time,ssa/generic_cse/stats,ssa/generic_cse/debug=3 ./make.bash
//
// BOOT_GO_GCFLAGS=-d='ssa/~^.*scc$/off' GO_GCFLAGS='-d=ssa/~^.*scc$/off' ./make.bash
func PhaseOption(phase, flag string, val int, valString string) string {
	switch phase {
	case "", "help":
		lastcr := 0
		phasenames := "    check, all, build, intrinsics, genssa"
		for _, p := range passes {
			pn := strings.Replace(p.name, " ", "_", -1)
			if len(pn)+len(phasenames)-lastcr > 70 {
				phasenames += "\n    "
				lastcr = len(phasenames)
				phasenames += pn
			} else {
				phasenames += ", " + pn
			}
		}
		return `PhaseOptions usage:

    go tool compile -d=ssa/<phase>/<flag>[=<value>|<function_name>]

where:

- <phase> is one of:
` + phasenames + `

- <flag> is one of:
    on, off, debug, mem, time, test, stats, dump, seed

- <value> defaults to 1

- <function_name> is required for the "dump" flag, and specifies the
  name of function to dump after <phase>

Phase "all" supports flags "time", "mem", and "dump".
Phase "intrinsics" supports flags "on", "off", and "debug".
Phase "genssa" (assembly generation) supports the flag "dump".

If the "dump" flag is specified, the output is written on a file named
<phase>__<function_name>_<seq>.dump; otherwise it is directed to stdout.

Examples:

    -d=ssa/check/on
enables checking after each phase

	-d=ssa/check/seed=1234
enables checking after each phase, using 1234 to seed the PRNG
used for value order randomization

    -d=ssa/all/time
enables time reporting for all phases

    -d=ssa/prove/debug=2
sets debugging level to 2 in the prove pass

Be aware that when "/debug=X" is applied to a pass, some passes
will emit debug output for all functions, and other passes will
only emit debug output for functions that match the current
GOSSAFUNC value.

Multiple flags can be passed at once, by separating them with
commas. For example:

    -d=ssa/check/on,ssa/all/time
`
	}

	if phase == "check" {
		switch flag {
		case "on":
			checkEnabled = val != 0
			debugPoset = checkEnabled // also turn on advanced self-checking in prove's data structure
			return ""
		case "off":
			checkEnabled = val == 0
			debugPoset = checkEnabled
			return ""
		case "seed":
			checkEnabled = true
			checkRandSeed = val
			debugPoset = checkEnabled
			return ""
		}
	}

	alltime := false
	allmem := false
	alldump := false
	if phase == "all" {
		switch flag {
		case "time":
			alltime = val != 0
		case "mem":
			allmem = val != 0
		case "dump":
			alldump = val != 0
			if alldump {
				BuildDump[valString] = true
				GenssaDump[valString] = true
			}
		default:
			return fmt.Sprintf("Did not find a flag matching %s in -d=ssa/%s debug option (expected ssa/all/{time,mem,dump=function_name})", flag, phase)
		}
	}

	if phase == "intrinsics" {
		switch flag {
		case "on":
			IntrinsicsDisable = val == 0
		case "off":
			IntrinsicsDisable = val != 0
		case "debug":
			IntrinsicsDebug = val
		default:
			return fmt.Sprintf("Did not find a flag matching %s in -d=ssa/%s debug option (expected ssa/intrinsics/{on,off,debug})", flag, phase)
		}
		return ""
	}
	if phase == "build" {
		switch flag {
		case "debug":
			BuildDebug = val
		case "test":
			BuildTest = val
		case "stats":
			BuildStats = val
		case "dump":
			BuildDump[valString] = true
		default:
			return fmt.Sprintf("Did not find a flag matching %s in -d=ssa/%s debug option (expected ssa/build/{debug,test,stats,dump=function_name})", flag, phase)
		}
		return ""
	}
	if phase == "genssa" {
		switch flag {
		case "dump":
			GenssaDump[valString] = true
		default:
			return fmt.Sprintf("Did not find a flag matching %s in -d=ssa/%s debug option (expected ssa/genssa/dump=function_name)", flag, phase)
		}
		return ""
	}

	underphase := strings.Replace(phase, "_", " ", -1)
	var re *regexp.Regexp
	if phase[0] == '~' {
		r, ok := regexp.Compile(underphase[1:])
		if ok != nil {
			return fmt.Sprintf("Error %s in regexp for phase %s, flag %s", ok.Error(), phase, flag)
		}
		re = r
	}
	matchedOne := false
	for i, p := range passes {
		if phase == "all" {
			p.time = alltime
			p.mem = allmem
			if alldump {
				p.addDump(valString)
			}
			passes[i] = p
			matchedOne = true
		} else if p.name == phase || p.name == underphase || re != nil && re.MatchString(p.name) {
			switch flag {
			case "on":
				p.disabled = val == 0
			case "off":
				p.disabled = val != 0
			case "time":
				p.time = val != 0
			case "mem":
				p.mem = val != 0
			case "debug":
				p.debug = val
			case "stats":
				p.stats = val
			case "test":
				p.test = val
			case "dump":
				p.addDump(valString)
			default:
				return fmt.Sprintf("Did not find a flag matching %s in -d=ssa/%s debug option", flag, phase)
			}
			if p.disabled && p.required {
				return fmt.Sprintf("Cannot disable required SSA phase %s using -d=ssa/%s debug option", phase, phase)
			}
			passes[i] = p
			matchedOne = true
		}
	}
	if matchedOne {
		return ""
	}
	return fmt.Sprintf("Did not find a phase matching %s in -d=ssa/... debug option", phase)
}

// list of passes for the compiler
var passes = [...]pass{
	// TODO: combine phielim and copyelim into a single pass?
	{name: "number lines", fn: numberLines, required: true},
	{name: "early phielim", fn: phielim},
	{name: "early copyelim", fn: copyelim},
	{name: "early deadcode", fn: deadcode}, // remove generated dead code to avoid doing pointless work during opt
	{name: "short circuit", fn: shortcircuit},
	{name: "decompose user", fn: decomposeUser, required: true},
	{name: "pre-opt deadcode", fn: deadcode},
	{name: "opt", fn: opt, required: true},               // NB: some generic rules know the name of the opt pass. TODO: split required rules and optimizing rules
	{name: "zero arg cse", fn: zcse, required: true},     // required to merge OpSB values
	{name: "opt deadcode", fn: deadcode, required: true}, // remove any blocks orphaned during opt
	{name: "generic cse", fn: cse},
	{name: "phiopt", fn: phiopt},
	{name: "gcse deadcode", fn: deadcode, required: true}, // clean out after cse and phiopt
	{name: "nilcheckelim", fn: nilcheckelim},
	{name: "prove", fn: prove},
	{name: "early fuse", fn: fuseEarly},
	{name: "decompose builtin", fn: decomposeBuiltIn, required: true},
	{name: "expand calls", fn: expandCalls, required: true},
	{name: "softfloat", fn: softfloat, required: true},
	{name: "late opt", fn: opt, required: true}, // TODO: split required rules and optimizing rules
	{name: "dead auto elim", fn: elimDeadAutosGeneric},
	{name: "generic deadcode", fn: deadcode, required: true}, // remove dead stores, which otherwise mess up store chain
	{name: "check bce", fn: checkbce},
	{name: "branchelim", fn: branchelim},
	{name: "late fuse", fn: fuseLate},
	{name: "dse", fn: dse},
	{name: "memcombine", fn: memcombine},
	// {name: "looprotate_test", fn: looprotatetest},
<<<<<<< HEAD
	{name: "loop invariant code motion", fn: licm},           // TODO: WHY WRITE BARRIER CRASH???
=======
	{name: "loop invariant code motion", fn: licm}, // TODO: WHY WRITE BARRIER CRASH???
	{name: "loop opt", fn: opt},
	{name: "loop deadcode", fn: deadcode},
>>>>>>> 1f66132b
	{name: "writebarrier", fn: writebarrier, required: true}, // expand write barrier ops
	{name: "insert resched checks", fn: insertLoopReschedChecks,
		disabled: !buildcfg.Experiment.PreemptibleLoops}, // insert resched checks in loops.

	{name: "lower", fn: lower, required: true},
	{name: "addressing modes", fn: addressingModes, required: false},
	{name: "late lower", fn: lateLower, required: true},
	{name: "lowered deadcode for cse", fn: deadcode}, // deadcode immediately before CSE avoids CSE making dead values live again
	{name: "lowered cse", fn: cse},
	{name: "elim unread autos", fn: elimUnreadAutos},
	{name: "tighten tuple selectors", fn: tightenTupleSelectors, required: true},
	{name: "lowered deadcode", fn: deadcode, required: true},
	{name: "checkLower", fn: checkLower, required: true},
	{name: "late phielim", fn: phielim},
	{name: "late copyelim", fn: copyelim},
	{name: "tighten", fn: tighten, required: true}, // move values closer to their uses
	{name: "late deadcode", fn: deadcode},
	{name: "critical", fn: critical, required: true}, // remove critical edges
	{name: "phi tighten", fn: phiTighten},            // place rematerializable phi args near uses to reduce value lifetimes
	{name: "likelyadjust", fn: likelyadjust},
	{name: "layout", fn: layout, required: true},     // schedule blocks
	{name: "schedule", fn: schedule, required: true}, // schedule values
	{name: "late nilcheck", fn: nilcheckelim2},
	{name: "flagalloc", fn: flagalloc, required: true}, // allocate flags register
	{name: "regalloc", fn: regalloc, required: true},   // allocate int & float registers + stack slots
	{name: "block ordering", fn: blockOrdering},
	{name: "stackframe", fn: stackframe, required: true},
	{name: "trim", fn: trim}, // remove empty blocks
}

// Double-check phase ordering constraints.
// This code is intended to document the ordering requirements
// between different phases. It does not override the passes
// list above.
type constraint struct {
	a, b string // a must come before b
}

var passOrder = [...]constraint{
	// "insert resched checks" uses mem, better to clean out stores first.
	{"dse", "insert resched checks"},
	// insert resched checks adds new blocks containing generic instructions
	{"insert resched checks", "lower"},
	{"insert resched checks", "tighten"},

	// prove relies on common-subexpression elimination for maximum benefits.
	{"generic cse", "prove"},
	// deadcode after prove to eliminate all new dead blocks.
	{"prove", "generic deadcode"},
	// common-subexpression before dead-store elim, so that we recognize
	// when two address expressions are the same.
	{"generic cse", "dse"},
	// cse substantially improves nilcheckelim efficacy
	{"generic cse", "nilcheckelim"},
	// allow deadcode to clean up after nilcheckelim
	{"nilcheckelim", "generic deadcode"},
	// nilcheckelim generates sequences of plain basic blocks
	{"nilcheckelim", "late fuse"},
	// nilcheckelim relies on opt to rewrite user nil checks
	{"opt", "nilcheckelim"},
	// tighten will be most effective when as many values have been removed as possible
	{"generic deadcode", "tighten"},
	{"generic cse", "tighten"},
	// checkbce needs the values removed
	{"generic deadcode", "check bce"},
	// don't run optimization pass until we've decomposed builtin objects
	{"decompose builtin", "late opt"},
	// decompose builtin is the last pass that may introduce new float ops, so run softfloat after it
	{"decompose builtin", "softfloat"},
	// tuple selectors must be tightened to generators and de-duplicated before scheduling
	{"tighten tuple selectors", "schedule"},
	// remove critical edges before phi tighten, so that phi args get better placement
	{"critical", "phi tighten"},
	// don't layout blocks until critical edges have been removed
	{"critical", "layout"},
	// regalloc requires the removal of all critical edges
	{"critical", "regalloc"},
	// regalloc requires all the values in a block to be scheduled
	{"schedule", "regalloc"},
	// the rules in late lower run after the general rules.
	{"lower", "late lower"},
	// late lower may generate some values that need to be CSEed.
	{"late lower", "lowered cse"},
	// checkLower must run after lowering & subsequent dead code elim
	{"lower", "checkLower"},
	{"lowered deadcode", "checkLower"},
	{"late lower", "checkLower"},
	// late nilcheck needs instructions to be scheduled.
	{"schedule", "late nilcheck"},
	// flagalloc needs instructions to be scheduled.
	{"schedule", "flagalloc"},
	// regalloc needs flags to be allocated first.
	{"flagalloc", "regalloc"},
	// block ordering will confuse regalloc.
	{"regalloc", "block ordering"},
	// stackframe needs to know about spilled registers.
	{"regalloc", "stackframe"},
	// trim needs regalloc to be done first.
	{"regalloc", "trim"},
	// memcombine works better if fuse happens first, to help merge stores.
	{"late fuse", "memcombine"},
	// memcombine is a arch-independent pass.
	{"memcombine", "lower"},
}

func init() {
	for _, c := range passOrder {
		a, b := c.a, c.b
		i := -1
		j := -1
		for k, p := range passes {
			if p.name == a {
				i = k
			}
			if p.name == b {
				j = k
			}
		}
		if i < 0 {
			log.Panicf("pass %s not found", a)
		}
		if j < 0 {
			log.Panicf("pass %s not found", b)
		}
		if i >= j {
			log.Panicf("passes %s and %s out of order", a, b)
		}
	}
}<|MERGE_RESOLUTION|>--- conflicted
+++ resolved
@@ -484,13 +484,9 @@
 	{name: "dse", fn: dse},
 	{name: "memcombine", fn: memcombine},
 	// {name: "looprotate_test", fn: looprotatetest},
-<<<<<<< HEAD
-	{name: "loop invariant code motion", fn: licm},           // TODO: WHY WRITE BARRIER CRASH???
-=======
 	{name: "loop invariant code motion", fn: licm}, // TODO: WHY WRITE BARRIER CRASH???
 	{name: "loop opt", fn: opt},
 	{name: "loop deadcode", fn: deadcode},
->>>>>>> 1f66132b
 	{name: "writebarrier", fn: writebarrier, required: true}, // expand write barrier ops
 	{name: "insert resched checks", fn: insertLoopReschedChecks,
 		disabled: !buildcfg.Experiment.PreemptibleLoops}, // insert resched checks in loops.
